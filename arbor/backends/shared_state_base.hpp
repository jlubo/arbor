#pragma once

#include <arbor/mechanism_abi.h>
#include <arbor/common_types.hpp>

#include "backends/event.hpp"
#include "backends/common_types.hpp"
#include "fvm_layout.hpp"

#include "timestep_range.hpp"
#include "util/rangeutil.hpp"
#include "timestep_range.hpp"
#include "event_lane.hpp"

namespace arb {

// Common functionality for CPU/GPU shared state.
template <typename D, typename array, typename ion_state>
struct shared_state_base {

    using diff_solver = typename ion_state::solver_type;

    void update_time_to(const timestep_range::timestep& ts) {
        auto d = static_cast<D*>(this);
        d->time_to = ts.t_end();
        d->dt = ts.dt();
    }

    void next_time_step() {
        auto d = static_cast<D*>(this);
        d->time = d->time_to;
    }

    void begin_epoch(const event_lane_subrange& lanes,
                     const std::vector<std::vector<sample_event>>& samples,
                     const timestep_range& dts,
                     const std::vector<target_handle>& handles,
                     const std::vector<size_t>& divs) {
        auto d = static_cast<D*>(this);
        // events
        initialize(lanes, handles, divs, dts, d->streams);
        // samples
        auto n_samples = util::sum_by(samples, [] (const auto& s) {return s.size();});
        if (d->sample_time.size() < n_samples) {
            d->sample_time = array(n_samples);
            d->sample_value = array(n_samples);
        }
        initialize(samples, d->sample_events);
        // thresholds
        d->watcher.clear_crossings();
    }

    void configure_solver(const fvm_cv_discretization& disc) {
        auto d = static_cast<D*>(this);
<<<<<<< HEAD
        d->solver = {disc.geometry.cv_parent,
                     disc.geometry.cell_cv_divs,
                     disc.cv_capacitance,
                     disc.face_conductance,
                     disc.cv_area};
=======
        d->solver = {disc.geometry.cv_parent, disc.geometry.cell_cv_divs, disc.cv_capacitance, disc.face_conductance};
>>>>>>> 342fa364
    }

    void add_ion(const std::string& ion_name,
                 const fvm_ion_config& ion_info,
                 typename ion_state::solver_ptr ptr=nullptr) {
        auto d = static_cast<D*>(this);
        d->ion_data.emplace(std::piecewise_construct,
                            std::forward_as_tuple(ion_name),
                            std::forward_as_tuple(ion_info, d->alignment, std::move(ptr)));
    }

    void add_ions(const fvm_cv_discretization& disc,
                  const std::unordered_map<std::string, fvm_ion_config>& ions) {
        auto d = static_cast<D*>(this);
        for (const auto& [ion, data]: ions) {
            std::unique_ptr<diff_solver> solver = nullptr;
            if (data.is_diffusive) solver = std::make_unique<diff_solver>(disc.geometry.cv_parent,
                                                                          disc.geometry.cell_cv_divs,
                                                                          data.face_diffusivity,
                                                                          disc.cv_volume);
            d->add_ion(ion, data, std::move(solver));
        }
    }

    arb_value_type* mechanism_state_data(const mechanism& m,
                                         const std::string& key) {
        auto d = static_cast<D*>(this);
        const auto& store = d->storage.at(m.mechanism_id());

        for (arb_size_type i = 0; i<m.mech_.n_state_vars; ++i) {
            if (key==m.mech_.state_vars[i].name) {
                return store.state_vars_[i];
            }
        }
        return nullptr;
    }

    void mark_events() {
        auto d = static_cast<D*>(this);
        auto& streams = d->streams;
        for (auto& stream: streams) stream.second.mark();
    }

    void deliver_events(mechanism& m) {
        auto d = static_cast<D*>(this);
        auto& streams = d->streams;
        if (auto it = streams.find(m.mechanism_id()); it != streams.end()) {
            if (auto& deliverable_events = it->second; !deliverable_events.empty()) {
                auto state = deliverable_events.marked_events();
                m.deliver_events(state);
            }
        }
    }

    void reset_thresholds() {
        auto d = static_cast<D*>(this);
        d->watcher.reset(d->voltage);
    }

    void test_thresholds() {
        auto d = static_cast<D*>(this);
        d->watcher.test(d->time_since_spike, d->time, d->time_to);
    }

    void configure_stimulus(const fvm_stimulus_config& stims) {
        if (!stims.cv.empty()) {
            auto d = static_cast<D*>(this);
            d->stim_data = {stims, d->alignment};
        }
    }

    void add_stimulus_current() {
        auto d = static_cast<D*>(this);
        d->stim_data.add_current(d->time, d->current_density);
    }

    void ions_init_concentration() {
        auto d = static_cast<D*>(this);
        for (auto& i: d->ion_data) {
            i.second.init_concentration();
        }
    }

    void integrate_cable_state() {
        auto d = static_cast<D*>(this);
        d->solver.solve(d->voltage, d->dt, d->current_density, d->conductivity, d->area_um2);
        for (auto& [ion, data]: d->ion_data) {
            if (data.solver) {
                data.solver->solve(data.Xd_,
                                   d->dt);
            }
        }
    }

    fvm_integration_result get_integration_result() {
        auto d = static_cast<D*>(this);
        const auto& crossings = d->watcher.crossings();
        d->update_sample_views();

        return { util::range_pointer_view(crossings),
                 util::range_pointer_view(d->sample_time_host),
                 util::range_pointer_view(d->sample_value_host) };
    }
};

} // namespace arb<|MERGE_RESOLUTION|>--- conflicted
+++ resolved
@@ -52,15 +52,10 @@
 
     void configure_solver(const fvm_cv_discretization& disc) {
         auto d = static_cast<D*>(this);
-<<<<<<< HEAD
         d->solver = {disc.geometry.cv_parent,
                      disc.geometry.cell_cv_divs,
                      disc.cv_capacitance,
-                     disc.face_conductance,
-                     disc.cv_area};
-=======
-        d->solver = {disc.geometry.cv_parent, disc.geometry.cell_cv_divs, disc.cv_capacitance, disc.face_conductance};
->>>>>>> 342fa364
+                     disc.face_conductance};
     }
 
     void add_ion(const std::string& ion_name,
