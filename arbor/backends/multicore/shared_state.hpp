#pragma once

#include <iosfwd>
#include <string>
#include <unordered_map>
#include <utility>
#include <vector>

#include <arbor/export.hpp>
#include <arbor/serdes.hpp>
#include <arbor/assert.hpp>
#include <arbor/common_types.hpp>
#include <arbor/fvm_types.hpp>
#include <arbor/simd/simd.hpp>

#include "fvm_layout.hpp"
<<<<<<< HEAD
=======

>>>>>>> 342fa364
#include "util/padded_alloc.hpp"
#include "util/rangeutil.hpp"
#include "threading/threading.hpp"
<<<<<<< HEAD
=======

>>>>>>> 342fa364
#include "backends/common_types.hpp"
#include "backends/rand_fwd.hpp"
#include "backends/shared_state_base.hpp"
#include "backends/multicore/threshold_watcher.hpp"
#include "backends/multicore/multicore_common.hpp"
#include "backends/multicore/partition_by_constraint.hpp"
#include "backends/multicore/cable_solver.hpp"
#include "backends/multicore/diffusion_solver.hpp"

namespace arb {
namespace multicore {

/*
 * Ion state fields correspond to NMODL ion variables, where X
 * is replaced with the name of the ion. E.g. for calcium 'ca':
 *
 *     Field   NMODL variable   Meaning
 *     -------------------------------------------------------
 *     iX_     ica              calcium ion current density
 *     eX_     eca              calcium ion channel reversal potential
 *     Xi_     cai              internal calcium concentration
 *     Xo_     cao              external calcium concentration
 */
struct ARB_ARBOR_API ion_state {
    using solver_type = diffusion_solver;
    using solver_ptr  = std::unique_ptr<solver_type>;

    unsigned alignment = 1;   // Alignment and padding multiple.

    ion_data_flags flags_;    // Track what and when to reset / allocate

<<<<<<< HEAD
    iarray node_index_;     // Instance to CV map.
    array iX_;              // (A/m²)  current density
    array eX_;              // (mV)    reversal potential
    array Xi_;              // (mM)    internal concentration
    array Xd_;              // (mM)    diffusive internal concentration
    array Xo_;              // (mM)    external concentration
=======
    iarray node_index_;       // Instance to CV map.
    array iX_;                // (A/m²)  current density
    array eX_;                // (mV)    reversal potential
    array Xi_;                // (mM)    internal concentration
    array Xd_;                // (mM)    diffusive internal concentration
    array Xo_;                // (mM)    external concentration
    array gX_;                // (kS/m²) per-species conductivity
>>>>>>> 342fa364

    array init_Xi_;           // (mM) area-weighted initial internal concentration
    array init_Xo_;           // (mM) area-weighted initial external concentration
    array reset_Xi_;          // (mM) area-weighted user-set internal concentration
    array reset_Xo_;          // (mM) area-weighted user-set internal concentration
    array init_eX_;           // (mV) initial reversal potential

    array charge;             // charge of ionic species (global value, length 1)

    solver_ptr solver = nullptr;

    ion_state() = default;

    ion_state(const fvm_ion_config& ion_data, unsigned align, solver_ptr ptr);

    // Set ion concentrations to weighted proportion of default concentrations.
    void init_concentration();

    // Set ionic current density to zero.
    void zero_current();

    // Zero currents, reset concentrations, and reset reversal potential from initial values.
    void reset();
};

struct mech_storage {
    array data_;
    iarray indices_;
    std::size_t value_width_padded;
    constraint_partition constraints_;
    std::vector<arb_value_type>  globals_;
    std::vector<arb_value_type*> parameters_;
    std::vector<arb_value_type*> state_vars_;
    std::vector<arb_ion_state>   ion_states_;

    std::array<std::vector<arb_value_type*>, cbprng::cache_size()> random_numbers_;
    std::vector<arb_size_type> gid_;
    std::vector<arb_size_type> idx_;
    cbprng::counter_type random_number_update_counter_ = 0u;
};

struct ARB_ARBOR_API istim_state {
    unsigned alignment = 1; // Alignment and padding multiple.

    // Immutable data (post initialization):
    iarray accu_index_;     // Instance to accumulator index (accu_stim_ index) map.
    iarray accu_to_cv_;     // Accumulator index to CV map.

    array frequency_;       // (kHz) stimulus frequency per instance.
    array phase_;           // (rad) stimulus waveform phase at t=0.
    array envl_amplitudes_; // (A/m²) stimulus envelope amplitudes, partitioned by instance.
    array envl_times_;      // (A/m²) stimulus envelope timepoints, partitioned by instance.
    iarray envl_divs_;      // Partition divisions for envl_ arrays,

    // Mutable data:
    array accu_stim_;       // (A/m²) accumulated stim current / CV area, one per CV with a stimulus.
    iarray envl_index_;     // Per instance index into envl_ arrays, corresponding to last sample time.

    // Zero stim current.
    void zero_current();

    // Zero stim current, reset indices.
    void reset();

    // Contribute to current density:
    void add_current(const arb_value_type t, array& current_density);

    // Construct state from i_clamp data:
    istim_state(const fvm_stimulus_config& stim_data, unsigned align);

    istim_state() = default;
};

struct ARB_ARBOR_API shared_state:
        public shared_state_base<shared_state, array, ion_state> {

    cable_solver solver;

    unsigned alignment = 1;         // Alignment and padding multiple.
    util::padded_allocator<> alloc; // Allocator with corresponging alignment/padding.

    arb_size_type n_intdom = 0;     // Number of integration domains.
    arb_size_type n_detector = 0;   // Max number of detectors on all cells.
    arb_size_type n_cv = 0;         // Total number of CVs.

    iarray cv_to_cell;              // Maps CV index to GID
    arb_value_type time = 0.0;      // integration start time [ms].
    arb_value_type time_to = 0.0;   // integration end time [ms]
    arb_value_type dt = 0.0;        // dt [ms].
    array voltage;                  // Maps CV index to membrane voltage [mV].
    array current_density;          // Maps CV index to membrane current density contributions [A/m²].
    array conductivity;             // Maps CV index to membrane conductivity [kS/m²].
    array init_voltage;             // Maps CV index to initial membrane voltage [mV].
    array temperature_degC;         // Maps CV to local temperature (read only) [°C].
    array diam_um;                  // Maps CV to local diameter (read only) [µm].
    array area_um2;                 // Maps CV to local lateral surface area (read only) [µm²].

    array time_since_spike;         // Stores time since last spike on any detector, organized by cell.
    iarray src_to_spike;            // Maps spike source index to spike index

    arb_seed_type cbprng_seed;      // random number generator seed

    sample_event_stream sample_events;
    array sample_time;
    array sample_value;
    threshold_watcher watcher;

    // Host-side views/copies and local state.
    util::range<const arb_value_type*> sample_time_host;
    util::range<const arb_value_type*> sample_value_host;

    istim_state stim_data;
    std::unordered_map<std::string, ion_state> ion_data;
    std::unordered_map<unsigned, mech_storage> storage;
    std::unordered_map<unsigned, spike_event_stream> streams;

    shared_state() = default;

    shared_state(task_system_handle tp,
                 arb_size_type n_cell,
                 arb_size_type n_cv,
                 const std::vector<arb_index_type>& cv_to_cell_vec,
                 const std::vector<arb_value_type>& init_membrane_potential,
                 const std::vector<arb_value_type>& temperature_K,
                 const std::vector<arb_value_type>& diam,
                 const std::vector<arb_value_type>& area,
                 const std::vector<arb_index_type>& src_to_spike,
                 const fvm_detector_info& detector_info,
                 unsigned align,
                 arb_seed_type cbprng_seed_=0u);

    shared_state(task_system_handle tp,
                 arb_size_type n_cell,
                 std::vector<arb_index_type> cv_to_cell_vec,
                 const fvm_cv_discretization& D,
                 std::vector<arb_index_type> src_to_spike,
                 const fvm_detector_info& detector,
                 std::unordered_map<std::string, fvm_ion_config> ions,
                 const fvm_stimulus_config& stims,
                 unsigned align,
                 arb_seed_type cbprng_seed_ = 0u)
        : shared_state{std::move(tp),
                       n_cell,
                       D.size(),
                       cv_to_cell_vec,
                       D.init_membrane_potential,
                       D.temperature_K,
                       D.diam_um,
                       D.cv_area,
                       src_to_spike,
                       detector,
                       align,
                       cbprng_seed_}
    {
        configure_stimulus(stims);
        configure_solver(D);
        add_ions(D, ions);
    }

    // Setup a mechanism and tie its backing store to this object
    void instantiate(mechanism&,
                     unsigned,
                     const mechanism_overrides&,
                     const mechanism_layout&,
                     const std::vector<std::pair<std::string, std::vector<arb_value_type>>>&);

    void update_prng_state(mechanism&);

    void zero_currents();

    // Return minimum and maximum voltage value [mV] across cells.
    // (Used for solution bounds checking.)
    std::pair<arb_value_type, arb_value_type> voltage_bounds() const;

    // Take samples according to marked events in a sample_event_stream.
    void take_samples();

    // Reset internal state
    void reset();

    void update_sample_views() {
        sample_time_host = util::range_pointer_view(sample_time);
        sample_value_host = util::range_pointer_view(sample_value);
    }
};

// For debugging only:
ARB_ARBOR_API std::ostream& operator<<(std::ostream& o, const shared_state& s);
} // namespace multicore

// Xd and gX are the only things that persist
ARB_SERDES_ENABLE_EXT(multicore::ion_state, Xd_);
ARB_SERDES_ENABLE_EXT(multicore::mech_storage,
                      data_,
                      // NOTE(serdes) ion_states_, this is just a bunch of pointers
                      random_numbers_,
                      random_number_update_counter_);
ARB_SERDES_ENABLE_EXT(multicore::shared_state,
                      cbprng_seed,
                      ion_data,
                      storage,
                      streams,
                      voltage,
                      conductivity,
                      time_since_spike,
                      time, time_to,
                      dt);
} // namespace arb<|MERGE_RESOLUTION|>--- conflicted
+++ resolved
@@ -14,17 +14,9 @@
 #include <arbor/simd/simd.hpp>
 
 #include "fvm_layout.hpp"
-<<<<<<< HEAD
-=======
-
->>>>>>> 342fa364
 #include "util/padded_alloc.hpp"
 #include "util/rangeutil.hpp"
 #include "threading/threading.hpp"
-<<<<<<< HEAD
-=======
-
->>>>>>> 342fa364
 #include "backends/common_types.hpp"
 #include "backends/rand_fwd.hpp"
 #include "backends/shared_state_base.hpp"
@@ -56,14 +48,6 @@
 
     ion_data_flags flags_;    // Track what and when to reset / allocate
 
-<<<<<<< HEAD
-    iarray node_index_;     // Instance to CV map.
-    array iX_;              // (A/m²)  current density
-    array eX_;              // (mV)    reversal potential
-    array Xi_;              // (mM)    internal concentration
-    array Xd_;              // (mM)    diffusive internal concentration
-    array Xo_;              // (mM)    external concentration
-=======
     iarray node_index_;       // Instance to CV map.
     array iX_;                // (A/m²)  current density
     array eX_;                // (mV)    reversal potential
@@ -71,7 +55,6 @@
     array Xd_;                // (mM)    diffusive internal concentration
     array Xo_;                // (mM)    external concentration
     array gX_;                // (kS/m²) per-species conductivity
->>>>>>> 342fa364
 
     array init_Xi_;           // (mM) area-weighted initial internal concentration
     array init_Xo_;           // (mM) area-weighted initial external concentration
