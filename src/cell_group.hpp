#pragma once

#include <cstdint>
#include <functional>
#include <iterator>
#include <vector>

#include <algorithms.hpp>
#include <cell.hpp>
#include <common_types.hpp>
#include <event_queue.hpp>
#include <spike.hpp>
#include <spike_source.hpp>
#include <util/debug.hpp>
#include <util/partition.hpp>
#include <util/range.hpp>

#include <profiling/profiler.hpp>

namespace nest {
namespace mc {

template <typename LoweredCell>
class cell_group {
public:
    using index_type = cell_gid_type;
    using lowered_cell_type = LoweredCell;
    using value_type = typename lowered_cell_type::value_type;
    using size_type  = typename lowered_cell_type::value_type;
    using spike_detector_type = spike_detector<lowered_cell_type>;
    using source_id_type = cell_member_type;

    using time_type = float;
    using sampler_function = std::function<util::optional<time_type>(time_type, double)>;

    struct spike_source_type {
        source_id_type source_id;
        spike_detector_type source;
    };

    cell_group() = default;

    template <typename Cells>
    cell_group(cell_gid_type first_gid, const Cells& cells):
        gid_base_{first_gid}
    {
        // Create lookup structure for probe and target ids.
        build_handle_partitions(cells);
        std::size_t n_probes = probe_handle_divisions_.back();
        std::size_t n_targets = target_handle_divisions_.back();
        std::size_t n_detectors =
            algorithms::sum(util::transform_view(cells, [](const cell& c) { return c.detectors().size(); }));

        // Allocate space to store handles.
        detector_handles_.resize(n_detectors);
        target_handles_.resize(n_targets);
        probe_handles_.resize(n_probes);

        cell_.initialize(cells, detector_handles_, target_handles_, probe_handles_);

        // Create spike detectors and associate them with globally unique source ids.
        cell_gid_type source_gid = gid_base_;
        unsigned i = 0;
        for (const auto& cell: cells) {
            cell_lid_type source_lid = 0u;
            for (auto& d: cell.detectors()) {
                cell_member_type source_id{source_gid, source_lid++};

                spike_sources_.push_back({
                    source_id, spike_detector_type(cell_, detector_handles_[i++],  d.threshold, 0.f)
                });
            }
            ++source_gid;
        }
    }

    void reset() {
        clear_spikes();
        clear_events();
        reset_samplers();
<<<<<<< HEAD
        //initialize_cells();
=======
        cell_.reset();
>>>>>>> 8d6165d7
        for (auto& spike_source: spike_sources_) {
            spike_source.source.reset(cell_, 0.f);
        }
    }

    void advance(time_type tfinal, time_type dt) {
        while (cell_.time()<tfinal) {
            // take any pending samples
            time_type cell_time = cell_.time();

            PE("sampling");
            while (auto m = sample_events_.pop_if_before(cell_time)) {
                auto& s = samplers_[m->sampler_index];
                EXPECTS((bool)s.sampler);
                auto next = s.sampler(cell_.time(), cell_.probe(s.handle));

                if (next) {
                    m->time = std::max(*next, cell_time);
                    sample_events_.push(*m);
                }
            }
            PL();

            // look for events in the next time step
            time_type tstep = cell_.time()+dt;
            tstep = std::min(tstep, tfinal);

            auto next = events_.pop_if_before(tstep);
            time_type tnext = next ? next->time: tstep;

            // integrate cell state
            cell_.advance(tnext - cell_.time());
            if (!cell_.is_physical_solution()) {
                std::cerr << "warning: solution out of bounds\n";
            }

            PE("events");
            // check for new spikes
            for (auto& s : spike_sources_) {
                if (auto spike = s.source.test(cell_, cell_.time())) {
                    spikes_.push_back({s.source_id, spike.get()});
                }
            }

            // apply events
            if (next) {
                auto handle = get_target_handle(next->target);
                cell_.deliver_event(handle, next->weight);
                // apply events that are due within some epsilon of the current
                // time step. This should be a parameter. e.g. with for variable
                // order time stepping, use the minimum possible time step size.
                while(auto e = events_.pop_if_before(cell_.time()+dt/10.)) {
                    auto handle = get_target_handle(e->target);
                    cell_.deliver_event(handle, e->weight);
                }
            }
            PL();
        }

    }

    template <typename R>
    void enqueue_events(const R& events) {
        for (auto e : events) {
            events_.push(e);
        }
    }

    const std::vector<spike<source_id_type, time_type>>&
    spikes() const { return spikes_; }

    const std::vector<spike_source_type>&
    spike_sources() const {
        return spike_sources_;
    }

    void clear_spikes() {
        spikes_.clear();
    }

    void clear_events() {
        events_.clear();
    }

    void add_sampler(cell_member_type probe_id, sampler_function s, time_type start_time = 0) {
        auto handle = get_probe_handle(probe_id);

        auto sampler_index = uint32_t(samplers_.size());
<<<<<<< HEAD
        samplers_.push_back({probe_handles_[probe_id.index], s});
=======
        samplers_.push_back({handle, s});
>>>>>>> 8d6165d7
        sampler_start_times_.push_back(start_time);
        sample_events_.push({sampler_index, start_time});
    }

    void remove_samplers() {
        sample_events_.clear();
        samplers_.clear();
        sampler_start_times_.clear();
    }

    void reset_samplers() {
        // clear all pending sample events and reset to start at time 0
        sample_events_.clear();
        for(uint32_t i=0u; i<samplers_.size(); ++i) {
            sample_events_.push({i, sampler_start_times_[i]});
        }
    }

    value_type probe(cell_member_type probe_id) const {
        return cell_.probe(get_probe_handle(probe_id));
    }

private:
    /// gid of first cell in group
    cell_gid_type gid_base_;

    /// the lowered cell state (e.g. FVM) of the cell
    lowered_cell_type cell_;

    /// spike detectors attached to the cell
    std::vector<spike_source_type> spike_sources_;

    /// spikes that are generated
    std::vector<spike<source_id_type, time_type>> spikes_;

    /// pending events to be delivered
    event_queue<postsynaptic_spike_event<time_type>> events_;

    /// pending samples to be taken
    event_queue<sample_event<time_type>> sample_events_;
    std::vector<time_type> sampler_start_times_;

    /// the global id of the first target (e.g. a synapse) in this group
    index_type first_target_gid_;

    /// handles for accessing lowered cell
    using detector_handle = typename lowered_cell_type::detector_handle;
    std::vector<detector_handle> detector_handles_;

    using target_handle = typename lowered_cell_type::target_handle;
    std::vector<target_handle> target_handles_;

    using probe_handle = typename lowered_cell_type::probe_handle;
    std::vector<probe_handle> probe_handles_;

    struct sampler_entry {
        typename lowered_cell_type::probe_handle handle;
        sampler_function sampler;
    };

    /// collection of samplers to be run against probes in this group
    std::vector<sampler_entry> samplers_;

    /// lookup table for probe ids -> local probe handle indices
    std::vector<std::size_t> probe_handle_divisions_;

    /// lookup table for target ids -> local target handle indices
    std::vector<std::size_t> target_handle_divisions_;

    /// build handle index lookup tables
    template <typename Cells>
    void build_handle_partitions(const Cells& cells) {
        auto probe_counts = util::transform_view(cells, [](const cell& c) { return c.probes().size(); });
        auto target_counts = util::transform_view(cells, [](const cell& c) { return c.synapses().size(); });

        make_partition(probe_handle_divisions_, probe_counts);
        make_partition(target_handle_divisions_, target_counts);
    }

    /// use handle partition to get index from id
    template <typename Divisions>
    std::size_t handle_partition_lookup(const Divisions& divisions, cell_member_type id) const {
        // NB: without any assertion checking, this would just be:
        // return divisions[id.gid-gid_base_]+id.index;

        EXPECTS(id.gid>=gid_base_);

        auto handle_partition = util::partition_view(divisions);
        EXPECTS(id.gid-gid_base_<handle_partition.size());

        auto ival = handle_partition[id.gid-gid_base_];
        std::size_t i = ival.first + id.index;
        EXPECTS(i<ival.second);

        return i;
    }

    /// get probe handle from probe id
    probe_handle get_probe_handle(cell_member_type probe_id) const {
        return probe_handles_[handle_partition_lookup(probe_handle_divisions_, probe_id)];
    }

    /// get target handle from target id
    target_handle get_target_handle(cell_member_type target_id) const {
        return target_handles_[handle_partition_lookup(target_handle_divisions_, target_id)];
    }
};

} // namespace mc
} // namespace nest<|MERGE_RESOLUTION|>--- conflicted
+++ resolved
@@ -78,11 +78,7 @@
         clear_spikes();
         clear_events();
         reset_samplers();
-<<<<<<< HEAD
-        //initialize_cells();
-=======
         cell_.reset();
->>>>>>> 8d6165d7
         for (auto& spike_source: spike_sources_) {
             spike_source.source.reset(cell_, 0.f);
         }
@@ -171,11 +167,7 @@
         auto handle = get_probe_handle(probe_id);
 
         auto sampler_index = uint32_t(samplers_.size());
-<<<<<<< HEAD
-        samplers_.push_back({probe_handles_[probe_id.index], s});
-=======
         samplers_.push_back({handle, s});
->>>>>>> 8d6165d7
         sampler_start_times_.push_back(start_time);
         sample_events_.push({sampler_index, start_time});
     }
