#pragma once

#include <algorithm>
#include <iostream>
#include <vector>
#include <random>
#include <functional>

#include <algorithms.hpp>
#include <connection.hpp>
#include <communication/gathered_vector.hpp>
#include <event_queue.hpp>
#include <spike.hpp>
#include <util/debug.hpp>
#include <util/double_buffer.hpp>
<<<<<<< HEAD
=======
#include <util/partition.hpp>
>>>>>>> 8d6165d7

namespace nest {
namespace mc {
namespace communication {

// When the communicator is constructed the number of target groups and targets
// is specified, along with a mapping between local cell id and local
// target id.
//
// The user can add connections to an existing communicator object, where
// each connection is between any global cell and any local target.
//
// Once all connections have been specified, the construct() method can be used
// to build the data structures required for efficient spike communication and
// event generation.
template <typename Time, typename CommunicationPolicy>
class communicator {
public:
    using communication_policy_type = CommunicationPolicy;
    using id_type = cell_gid_type;
    using time_type = Time;
    using spike_type = spike<cell_member_type, time_type>;
    using connection_type = connection<time_type>;

    /// per-cell group lists of events to be delivered
    using event_queue =
        std::vector<postsynaptic_spike_event<time_type>>;

    using gid_partition_type =
        util::partition_range<std::vector<cell_gid_type>::const_iterator>;

    communicator() {}

    explicit communicator(gid_partition_type cell_gid_partition):
        cell_gid_partition_(cell_gid_partition)
    {}

    cell_local_size_type num_groups_local() const
    {
        return cell_gid_partition_.size();
    }

    void add_connection(connection_type con) {
        EXPECTS(is_local_cell(con.destination().gid));
        connections_.push_back(con);
    }

    /// returns true if the cell with gid is on the domain of the caller
    bool is_local_cell(id_type gid) const {
        return algorithms::in_interval(gid, cell_gid_partition_.bounds());
    }

    /// builds the optimized data structure
    /// must be called after all connections have been added
    void construct() {
        if (!std::is_sorted(connections_.begin(), connections_.end())) {
            threading::sort(connections_);
        }
    }

    /// the minimum delay of all connections in the global network.
    time_type min_delay() {
        auto local_min = std::numeric_limits<time_type>::max();
        for (auto& con : connections_) {
            local_min = std::min(local_min, con.delay());
        }

        return communication_policy_.min(local_min);
    }

    /// Perform exchange of spikes.
    ///
    /// Takes as input the list of local_spikes that were generated on the calling domain.
    /// Returns the full global set of vectors, along with meta data about their partition
    gathered_vector<spike_type> exchange(const std::vector<spike_type>& local_spikes) {
        // global all-to-all to gather a local copy of the global spike list on each node.
        auto global_spikes = communication_policy_.gather_spikes( local_spikes );
        num_spikes_ += global_spikes.size();
        return global_spikes;
    }

    /// Check each global spike in turn to see it generates local events.
    /// If so, make the events and insert them into the appropriate event list.
    /// Return a vector that contains the event queues for each local cell group.
    ///
    /// Returns a vector of event queues, with one queue for each local cell group. The
    /// events in each queue are all events that must be delivered to targets in that cell
    /// group as a result of the global spike exchange.
    std::vector<event_queue> make_event_queues(const gathered_vector<spike_type>& global_spikes) {
        auto queues = std::vector<event_queue>(num_groups_local());
        for (auto spike : global_spikes.values()) {
            // search for targets
            auto targets = std::equal_range(connections_.begin(), connections_.end(), spike.source);

            // generate an event for each target
            for (auto it=targets.first; it!=targets.second; ++it) {
                auto gidx = cell_group_index(it->destination().gid);
                queues[gidx].push_back(it->make_event(spike));
            }
        }

        return queues;
    }

    /// Returns the total number of global spikes over the duration of the simulation
    uint64_t num_spikes() const { return num_spikes_; }

    const std::vector<connection_type>& connections() const {
        return connections_;
    }

    communication_policy_type communication_policy() const {
        return communication_policy_;
    }

    void reset() {
        num_spikes_ = 0;
    }

private:
    std::size_t cell_group_index(cell_gid_type cell_gid) const {
        EXPECTS(is_local_cell(cell_gid));
        return cell_gid_partition_.index(cell_gid);
    }

    std::vector<connection_type> connections_;

    communication_policy_type communication_policy_;

    uint64_t num_spikes_ = 0u;

    gid_partition_type cell_gid_partition_;
};

} // namespace communication
} // namespace mc
} // namespace nest<|MERGE_RESOLUTION|>--- conflicted
+++ resolved
@@ -13,10 +13,7 @@
 #include <spike.hpp>
 #include <util/debug.hpp>
 #include <util/double_buffer.hpp>
-<<<<<<< HEAD
-=======
 #include <util/partition.hpp>
->>>>>>> 8d6165d7
 
 namespace nest {
 namespace mc {
