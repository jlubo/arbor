#pragma once

#include <cstdint>
#include <type_traits>
#include <vector>

#include <communication/gathered_vector.hpp>
#include <spike.hpp>

namespace nest {
namespace mc {
namespace communication {

struct serial_global_policy {
    template <typename Spike>
    static gathered_vector<Spike>
    gather_spikes(const std::vector<Spike>& local_spikes) {
<<<<<<< HEAD
        return gathered_vector<Spike>(std::vector<Spike>(local_spikes), {0u, 1u});
=======
        using count_type = typename gathered_vector<Spike>::count_type;
        return gathered_vector<Spike>(
            std::vector<Spike>(local_spikes),
            {0u, static_cast<count_type>(local_spikes.size())}
        );
>>>>>>> 8d6165d7
    }

    static int id() {
        return 0;
    }

    static int size() {
        return 1;
    }

    template <typename T>
    static T min(T value) {
        return value;
    }

    template <typename T>
    static T max(T value) {
        return value;
    }

    template <typename T>
    static T sum(T value) {
        return value;
    }

    template <
        typename T,
        typename = typename std::enable_if<std::is_integral<T>::value>
    >
    static std::vector<T> make_map(T local) {
        return {T(0), local};
    }

    static void setup(int& argc, char**& argv) {}
    static void teardown() {}
    static const char* name() { return "serial"; }
};

} // namespace communication
} // namespace mc
} // namespace nest<|MERGE_RESOLUTION|>--- conflicted
+++ resolved
@@ -15,15 +15,11 @@
     template <typename Spike>
     static gathered_vector<Spike>
     gather_spikes(const std::vector<Spike>& local_spikes) {
-<<<<<<< HEAD
-        return gathered_vector<Spike>(std::vector<Spike>(local_spikes), {0u, 1u});
-=======
         using count_type = typename gathered_vector<Spike>::count_type;
         return gathered_vector<Spike>(
             std::vector<Spike>(local_spikes),
             {0u, static_cast<count_type>(local_spikes.size())}
         );
->>>>>>> 8d6165d7
     }
 
     static int id() {
